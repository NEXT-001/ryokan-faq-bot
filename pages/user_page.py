"""
ユーザーページ（統合型会話AI対応）
pages/user_page.py
"""
import streamlit as st
from config.unified_config import UnifiedConfig
from services.unified_chat_service import UnifiedChatService
from services.history_service import log_interaction
from services.company_service import get_company_name
# GPS機能は削除されました


def hide_entire_sidebar():
    """サイドバー全体を非表示にする"""
    st.markdown("""
        <style>
            [data-testid="stSidebar"] {
                display: none;
            }
            .css-1d391kg {
                display: none;
            }
            /* メインコンテンツを全幅に */
            .css-18e3th9 {
                padding-left: 1rem;
            }
            .css-1d391kg {
                display: none;
            }
        </style>
    """, unsafe_allow_html=True)


def user_page(company_id):
    """ユーザーページ（mode=user）"""
    # サイドバー全体を非表示
    hide_entire_sidebar()
    
    # 会社名を取得
    try:
        company_name = get_company_name(company_id) or "デモ企業"
    except:
        company_name = "デモ企業"
    
    # タイトル表示
    st.title(f"💬 {company_name} FAQチャットボット")
    
    # セッション状態の初期化
    if 'conversation_history' not in st.session_state:
        st.session_state.conversation_history = []
    if 'current_language' not in st.session_state:
        st.session_state.current_language = None  # 初回は言語検出を強制
    
    # 履歴クリアボタン
    if st.button("会話履歴をクリア"):
        st.session_state.conversation_history = []
<<<<<<< HEAD
        st.session_state.current_language = None  # 言語状態もリセット（初回検出を強制）
=======
>>>>>>> 9c0abd83
        # ウィジェットのキーは直接クリアせず、rerunで対応
        st.success("会話履歴をクリアしました！")
        st.rerun()
    
    # 📍 位置情報設定（観光・グルメ質問の精度向上のため）
    st.info("🌍 より正確な観光・グルメ情報を提供するため、地域を設定してください")
    
    # 外国人に人気の日本の観光地リスト
    famous_destinations = [
        "旅館周辺（デフォルト）",
        "🗼 東京",
        "🏛️ 京都", 
        "🏰 大阪",
        "🦌 奈良",
        "♨️ 箱根",
        "⛩️ 鎌倉",
        "🌸 日光",
        "☮️ 広島",
        "⛩️ 宮島",
        "🏯 金沢",
        "🏘️ 白川郷",
        "⛩️ 福岡",
        "♨️ 別府",
        "♨️ 湯布院",
        "🌋 阿蘇",
        "🏯 熊本",
        "⛪ 長崎",
        "🌺 鹿児島",
        "🏝️ 沖縄",
        "❄️ 札幌",
        "🦀 函館",
        "🌾 仙台",
        "🌊 松島",
        "🌉 横浜",
        "⚓ 神戸",
        "🗻 富士河口湖",
    ]
    
    col1, col2 = st.columns([3, 1])
    with col1:
        st.markdown("**観光・グルメ情報を調べたい地域：**")
        selected_destination = st.selectbox(
            "地域を選択してください：",
            options=famous_destinations,
            index=0,  # デフォルトは「旅館周辺」
            key="location_selectbox"
        )
        
        # カスタム入力オプション
        custom_location = st.text_input("その他の地域（手入力）：", key="custom_location", placeholder="例: 鳥取市、青森市")
        
        # 選択された地域名を処理
        if custom_location:
            city_name = custom_location
        elif selected_destination == "旅館周辺（デフォルト）":
            city_name = ""
        else:
            # 絵文字を除去して都市名のみ取得
            city_name = selected_destination.split(" ", 1)[1] if " " in selected_destination else selected_destination
            
    with col2:
        if custom_location:
            st.success(f"📍 {custom_location} (カスタム)")
        elif city_name:
            st.success(f"📍 {city_name}")
        else:
            st.info(f"📍 旅館周辺")
    
    if city_name:
        st.caption(f"💡 {city_name}の観光・グルメ情報を含めて回答します")
    else:
        st.caption(f"💡 未設定の場合は{company_name}周辺の観光・グルメ情報を含めて回答します")
    
    st.markdown("---")
    
    # ユーザー情報入力欄
    user_info = st.text_input("お部屋番号（お名前など：任意）：", key="user_info", placeholder="例: 101")
    
    # 統合チャット入力窓
    user_input = st.text_input(
        "ご質問をどうぞ（FAQ・観光・グルメ何でもお答えします）：", 
        key="user_input", 
        placeholder="例: チェックインの時間は？ / 別府の観光スポットは？ / おすすめのレストランは？"
    )
    st.caption("💡 FAQ、観光情報、グルメ情報をまとめてお答えします")
    
    if user_input:
        # st.spinnerを削除してDOM競合を回避
        status_placeholder = st.empty()
        status_placeholder.info("回答を生成中...（FAQ・観光・グルメ情報を統合）")
        
        try:
            # 統合チャットサービスを初期化
            unified_chat = UnifiedChatService()
            
            # 位置情報コンテキスト準備
            location_context = {
                'manual_location': city_name,
                'gps_coords': None  # GPS使用は停止
            }
            
<<<<<<< HEAD
            # 統合レスポンス取得（前回言語情報を渡す）
=======
            # 統合レスポンス取得
>>>>>>> 9c0abd83
            unified_result = unified_chat.get_unified_response(
                user_input, 
                company_id, 
                user_info,
<<<<<<< HEAD
                location_context,
                previous_language=st.session_state.current_language
=======
                location_context
>>>>>>> 9c0abd83
            )
            
            # 処理完了後、状態表示をクリア
            status_placeholder.empty()
            
            # 履歴記録
            log_interaction(
                question=user_input,
                answer=unified_result["answer"],
                input_tokens=0,  # 統合サービスでトークン数を管理
                output_tokens=0,
                company_id=company_id,
                user_info=user_info
            )
            
<<<<<<< HEAD
            # セッション状態に言語情報を保存
            if 'original_language' in unified_result:
                st.session_state.current_language = unified_result['original_language']
                print(f"[USER_PAGE] セッション言語更新: {st.session_state.current_language}")
            
=======
>>>>>>> 9c0abd83
            # 会話履歴に追加
            st.session_state.conversation_history.append({
                "user_info": user_info,
                "question": user_input, 
                "answer": unified_result["answer"],
                "response_type": unified_result["response_type"],
                "confidence_score": unified_result["confidence_score"],
<<<<<<< HEAD
                "needs_human_support": unified_result["needs_human_support"],
                "original_language": unified_result.get("original_language", "ja")
=======
                "needs_human_support": unified_result["needs_human_support"]
>>>>>>> 9c0abd83
            })
            
            # 人間サポートが必要な場合の表示
            if unified_result["needs_human_support"]:
                st.info("📞 担当者に通知いたしました。詳しい回答をお待ちください。")
                
        except Exception as e:
            status_placeholder.empty()  # エラー時も状態表示をクリア
            st.error(f"エラーが発生しました: {str(e)}")
            st.session_state.conversation_history.append({
                "user_info": user_info,
                "question": user_input, 
                "answer": "申し訳ございません。現在システムに問題が発生しております。しばらくお待ちください。",
                "response_type": "error"
            })

    # 会話履歴の表示（新しいものから上に表示）
    if st.session_state.conversation_history:
        st.subheader("会話履歴")
        with st.container():
            # 最新の5件を逆順で表示（新しいものが上）
            recent_history = st.session_state.conversation_history[-5:]
            for i, exchange in enumerate(reversed(recent_history)):
                question_num = len(recent_history) - i
                st.markdown(f"**質問 {question_num}:** {exchange['question']}")
                st.markdown(f"**回答 {question_num}:** {exchange['answer']}")
                if exchange.get("user_info"):
                    st.markdown(f"**お客様情報:** {exchange['user_info']}")
                st.markdown("---")


    # フッター
    st.markdown("---")
    st.markdown("### 管理者の方")
    st.markdown(f"[🔐 管理者ログイン](?mode=admin&company={company_id})")<|MERGE_RESOLUTION|>--- conflicted
+++ resolved
@@ -54,10 +54,8 @@
     # 履歴クリアボタン
     if st.button("会話履歴をクリア"):
         st.session_state.conversation_history = []
-<<<<<<< HEAD
         st.session_state.current_language = None  # 言語状態もリセット（初回検出を強制）
-=======
->>>>>>> 9c0abd83
+
         # ウィジェットのキーは直接クリアせず、rerunで対応
         st.success("会話履歴をクリアしました！")
         st.rerun()
@@ -159,21 +157,13 @@
                 'gps_coords': None  # GPS使用は停止
             }
             
-<<<<<<< HEAD
             # 統合レスポンス取得（前回言語情報を渡す）
-=======
-            # 統合レスポンス取得
->>>>>>> 9c0abd83
             unified_result = unified_chat.get_unified_response(
                 user_input, 
                 company_id, 
                 user_info,
-<<<<<<< HEAD
                 location_context,
                 previous_language=st.session_state.current_language
-=======
-                location_context
->>>>>>> 9c0abd83
             )
             
             # 処理完了後、状態表示をクリア
@@ -189,14 +179,11 @@
                 user_info=user_info
             )
             
-<<<<<<< HEAD
             # セッション状態に言語情報を保存
             if 'original_language' in unified_result:
                 st.session_state.current_language = unified_result['original_language']
                 print(f"[USER_PAGE] セッション言語更新: {st.session_state.current_language}")
             
-=======
->>>>>>> 9c0abd83
             # 会話履歴に追加
             st.session_state.conversation_history.append({
                 "user_info": user_info,
@@ -204,12 +191,8 @@
                 "answer": unified_result["answer"],
                 "response_type": unified_result["response_type"],
                 "confidence_score": unified_result["confidence_score"],
-<<<<<<< HEAD
                 "needs_human_support": unified_result["needs_human_support"],
                 "original_language": unified_result.get("original_language", "ja")
-=======
-                "needs_human_support": unified_result["needs_human_support"]
->>>>>>> 9c0abd83
             })
             
             # 人間サポートが必要な場合の表示
